//===----------------------------------------------------------------------===//
//
// This source file is part of the SwiftQUIC open source project
//
// Copyright (c) 2023 the SwiftQUIC project authors
// Licensed under Apache License v2.0
//
// See LICENSE.txt for license information
// See CONTRIBUTORS.txt for the list of SwiftQUIC project authors
//
// SPDX-License-Identifier: Apache-2.0
//
//===----------------------------------------------------------------------===//

struct VersionNegotiationHeader: LongHeader {
    var firstByte: UInt8 { HeaderForm.long.rawValue | QuicBit.yes.rawValue | LongPacketType.initial.rawValue }
    var version: Version { Version.negotiation }

    var destinationIDLength: UInt8 { UInt8(truncatingIfNeeded: self.destinationID.length) }
    let destinationID: ConnectionID

    var sourceIDLength: UInt8 { UInt8(truncatingIfNeeded: self.sourceID.length) }
    let sourceID: ConnectionID

    var bytes: [UInt8] {
        var bytes = [firstByte]
        bytes += self.version.withUnsafeBytes { Array($0) }
        bytes += self.destinationID.lengthPrefixedBytes
        bytes += self.sourceID.lengthPrefixedBytes
        return bytes
    }
}

struct VersionNegotiationPacket: Packet {
    let header: VersionNegotiationHeader
    let versions: [Version]

    /// This initializer is intended for outbound Version Negotiation Packets (auto fills the supported versions).
    init(destinationID: ConnectionID, sourceID: ConnectionID) {
        self.header = VersionNegotiationHeader(
            destinationID: destinationID,
            sourceID: sourceID
        )
        self.versions = supportedVersions
    }

<<<<<<< HEAD
    var payload: [any Frame] {
=======
    /// This initializer is intended for Decoding inbound Version Negotiation Packets.
    init(destinationID: ConnectionID, sourceID: ConnectionID, supportedVersions: [Version]) {
        self.header = VersionNegotiationHeader(
            destinationID: destinationID,
            sourceID: sourceID
        )
        self.versions = supportedVersions
    }

    var payload: [Frame] {
>>>>>>> 16a53099
        return self.versions.map { version in
            Frames.Raw(bytes: version.withUnsafeBytes { Array($0) })
        }
    }
}<|MERGE_RESOLUTION|>--- conflicted
+++ resolved
@@ -44,9 +44,6 @@
         self.versions = supportedVersions
     }
 
-<<<<<<< HEAD
-    var payload: [any Frame] {
-=======
     /// This initializer is intended for Decoding inbound Version Negotiation Packets.
     init(destinationID: ConnectionID, sourceID: ConnectionID, supportedVersions: [Version]) {
         self.header = VersionNegotiationHeader(
@@ -56,8 +53,7 @@
         self.versions = supportedVersions
     }
 
-    var payload: [Frame] {
->>>>>>> 16a53099
+    var payload: [any Frame] {
         return self.versions.map { version in
             Frames.Raw(bytes: version.withUnsafeBytes { Array($0) })
         }
