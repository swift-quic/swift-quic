//===----------------------------------------------------------------------===//
//
// This source file is part of the SwiftQUIC open source project
//
// Copyright (c) 2023 the SwiftQUIC project authors
// Licensed under Apache License v2.0
//
// See LICENSE.txt for license information
// See CONTRIBUTORS.txt for the list of SwiftQUIC project authors
//
// SPDX-License-Identifier: Apache-2.0
//
//===----------------------------------------------------------------------===//

import NIOCore

final class DatagramHandler: ChannelDuplexHandler {
    public typealias InboundIn = AddressedEnvelope<ByteBuffer>
    public typealias InboundOut = ByteBuffer
    public typealias OutboundIn = ByteBuffer
    public typealias OutboundOut = AddressedEnvelope<ByteBuffer>
<<<<<<< HEAD
    
    private let remoteAddress: SocketAddress
    
    init(remoteAddress: SocketAddress) {
        self.remoteAddress = remoteAddress
=======

    private let remoteAddress: SocketAddress

    init(remoteAddress: SocketAddress) {
        self.remoteAddress = remoteAddress
    }

    public func channelRead(context: ChannelHandlerContext, data: NIOAny) {
        let datagram = self.unwrapInboundIn(data)
        context.fireChannelRead(self.wrapInboundOut(datagram.data))
    }

    public func write(context: ChannelHandlerContext, data: NIOAny, promise: EventLoopPromise<Void>?) {
        let buffer = self.unwrapOutboundIn(data)
        context.write(self.wrapOutboundOut(AddressedEnvelope(remoteAddress: self.remoteAddress, data: buffer)), promise: promise)
    }
}

/// The only difference between this Handler and PacketProtectorHandler is that it opperates on ByteBuffers instead of AddressedEnvelopes
final class PacketProtectorHandler: ChannelDuplexHandler {
    public typealias InboundIn = ByteBuffer
    public typealias InboundOut = Packet
    public typealias OutboundIn = [any Packet] // This is an array, so we can explicitly coallese packets within a datagram
    public typealias OutboundOut = ByteBuffer

    private let perspective: EndpointRole
    private let originalDCID: ConnectionID
    private let scid: ConnectionID

    internal var initialKeys: PacketProtector
    internal var handshakeKeys: PacketProtector
    internal var trafficKeys: TrafficKeyRing
    private var storedContext: ChannelHandlerContext!
    private let remoteAddress: SocketAddress
    private var version: Version
    private var state: StateMachine

    private var canFlushHandshakeBuffer: Bool = false {
        didSet { if self.canFlushHandshakeBuffer && self.encryptedHandshakeBuffer.readableBytes > 0 && self.handshakeKeys.opener != nil { self.decryptAndFlushHandshakeBuffer() } }
    }

    internal var encryptedHandshakeBuffer: ByteBuffer = ByteBuffer()

    private var canFlushTrafficBuffer: Bool = false {
        didSet { if self.canFlushTrafficBuffer && self.encryptedTrafficBuffer.readableBytes > 0 && self.trafficKeys.currentKeys.opener != nil { self.decryptAndFlushTrafficBuffer() } }
    }

    internal var encryptedTrafficBuffer: ByteBuffer = ByteBuffer()

    init(initialDCID dcid: ConnectionID, scid: ConnectionID, versions: [Version], perspective: EndpointRole, remoteAddress: SocketAddress) {
        guard !versions.isEmpty else { fatalError("Supported Versions can't be empty") }
        self.perspective = perspective
        self.scid = scid
        self.originalDCID = dcid
        self.remoteAddress = remoteAddress
        self.state = StateMachine(supportedVersions: versions)
        self.version = versions.first!
        // Generate Initial Key Sets
        self.initialKeys = try! self.version.newInitialAEAD(connectionID: dcid, perspective: perspective)
        self.handshakeKeys = PacketProtector(epoch: .Handshake, version: self.version)
        self.trafficKeys = TrafficKeyRing(version: self.version)
    }

    public func handlerAdded(context: ChannelHandlerContext) {
        self.storedContext = context
>>>>>>> 16a53099
    }
    
    public func channelRead(context: ChannelHandlerContext, data: NIOAny) {
<<<<<<< HEAD
        let datagram = self.unwrapInboundIn(data)
        context.fireChannelRead(self.wrapInboundOut(datagram.data))
=======
        var buffer = self.unwrapInboundIn(data)

        if self.state.isNegotiatingVersion {
            do {
                if let versionNegotiationPacket = buffer.readVersionNegotiationPacket() {
                    // We received a Version Negotiation Packet
                    try self.state.processVersionNegotiationPacket(versionNegotiationPacket)
                    // This updates our Keys
                    try self.updateVersion()
                    // Let our state handler know we've negotiated a different version
                    context.fireUserInboundEventTriggered(ConnectionChannelEvent.VersionNegotiated(version: self.version))
                    // The VersionNegotiationPacket should be this entire Datagram so we can return / stop processing here.
                    return
                } else {
                    // The server is okay with our proposed Version
                    try self.state.acceptedVersion()
                    // Go ahead and process inbound packets as usual...
                }
            } catch {
                context.fireUserInboundEventTriggered(ConnectionChannelEvent.FailedVersionNegotiation(error: "\(error)"))
            }
        }

        print("PacketProtectorHandler[\(self.perspective)]::ChannelRead::Envelope: \(buffer.readableBytes) bytes")

        // Read the packets
        var packetsToProcess: [any Packet] = []
        packetLoop: while buffer.readableBytes > 0 {
            // Determine the Packet Type
            guard let firstByte = buffer.getBytes(at: buffer.readerIndex, length: 1)?.first else { break }
            // Decrypt the Packet (or buffer it if we don't have the keys yet)
            var packet: (any Packet)?
            switch PacketType(firstByte) {
                case .Initial:
                    guard let p = buffer.readEncryptedQuicInitialPacket(using: initialKeys) else {
                        fatalError("PacketProtectorHandler[\(self.perspective)]::ChannelRead::Failed to decrypt initial packet")
                    }
                    packet = p
                case .Handshake:
                    guard self.handshakeKeys.opener != nil else {
                        print("PacketProtectorHandler[\(self.perspective)]::ChannelRead::Handshake Keys Not Available Yet! Buffering Handshake Packet")
                        guard let (_, totalPacketLength) = try? buffer.getLongHeaderPacketNumberOffsetAndTotalLength() else {
                            fatalError("PacketProtectorHandler[\(self.perspective)]::ChannelRead::Failed to fetch PNO and Length for Encrypted Handshake Packet")
                        }
                        guard var encryptedPacket = buffer.readSlice(length: totalPacketLength) else {
                            fatalError("PacketProtectorHandler[\(self.perspective)]::ChannelRead::Failed to fetch PNO and Length for Encrypted Handshake Packet")
                        }
                        self.encryptedHandshakeBuffer.writeBuffer(&encryptedPacket)
                        break
                    }
                    guard let p = buffer.readEncryptedQuicHandshakePacket(using: handshakeKeys) else {
                        fatalError("PacketProtectorHandler[\(self.perspective)]::ChannelRead::Failed to decrypt handshake packet")
                    }
                    packet = p
                case .Short:
                    guard self.trafficKeys.currentKeys.opener != nil else {
                        print("PacketProtectorHandler[\(self.perspective)]::ChannelRead::Traffic Keys Not Available Yet! Buffering Traffic Packet")
                        self.encryptedTrafficBuffer.writeBuffer(&buffer)
                        break
                    }
                    guard let header = buffer.readEncryptedQuicTrafficHeader(dcid: scid, using: trafficKeys.currentKeys) else {
                        fatalError("PacketProtectorHandler[\(self.perspective)]::ChannelRead::Failed to decrypt traffic packet")
                    }

                    guard let keyPhase = KeyPhase(rawValue: header.firstByte & KeyPhase.mask) else {
                        fatalError("PacketProtectorHandler[\(self.perspective)]::ChannelRead::Failed to determine traffic packet key phase")
                    }

                    if keyPhase != self.trafficKeys.currentKeyPhase {
                        // TODO: Keep track of Key Phase packet number and drop previous keys once all existing packets have been acknowledged
                        print("PacketProtectorHandler[\(self.perspective)]::Attempting to update Keys 🔐")
                        try! self.trafficKeys.updateKeys()
                        context.fireUserInboundEventTriggered(ConnectionChannelEvent.KeyUpdateInitiated(packetNumber: header.packetNumberAsUInt64(), initiator: self.perspective.opposite))
                    }

                    guard let p = buffer.readEncryptedQuicTrafficPayload(header: header, using: trafficKeys.keysFor(keyPhase)) else {
                        fatalError("PacketProtectorHandler[\(self.perspective)]::ChannelRead::Failed to decrypt traffic packet")
                    }
                    packet = p

                default:
                    fatalError("PacketProtectorHandler[\(self.perspective)]::ChannelRead::TODO:Handle Packet Type: \(PacketType(firstByte)!)")
            }
            if let packet {
                packetsToProcess.append(packet)
            }
        }

        // Send each packet along the pipeline
        print("PacketProtectorHandler[\(self.perspective)]::ChannelRead::We have \(packetsToProcess.count) Packets that need to be processed...")
        packetsToProcess.forEach { packet in
            print("PacketProtectorHandler[\(self.perspective)]::ChannelRead::Packet -> \(packet)")
            context.fireChannelRead(self.wrapInboundOut(packet))
        }

        // Notify that we finished reading
        //context.fireChannelReadComplete()
>>>>>>> 16a53099
    }
    
    public func write(context: ChannelHandlerContext, data: NIOAny, promise: EventLoopPromise<Void>?) {
<<<<<<< HEAD
        let buffer = self.unwrapOutboundIn(data)
        context.write(self.wrapOutboundOut(AddressedEnvelope(remoteAddress: self.remoteAddress, data: buffer)), promise: promise)
    }
}

/// The only difference between this Handler and PacketProtectorHandler is that it opperates on ByteBuffers instead of AddressedEnvelopes
final class PacketProtectorHandler: ChannelDuplexHandler {
    public typealias InboundIn = ByteBuffer
    public typealias InboundOut = Packet
    public typealias OutboundIn = [any Packet] // This is an array, so we can explicitly coallese packets within a datagram
    public typealias OutboundOut = ByteBuffer

    private let perspective: EndpointRole
    private let scid: ConnectionID

    internal var initialKeys: PacketProtector
    internal var handshakeKeys: PacketProtector
    internal var trafficKeys: PacketProtector
    private var storedContext: ChannelHandlerContext!

    private let remoteAddress: SocketAddress

    private var canFlushHandshakeBuffer: Bool = false {
        didSet { if self.canFlushHandshakeBuffer && self.encryptedHandshakeBuffer.readableBytes > 0 && self.handshakeKeys.opener != nil { self.decryptAndFlushHandshakeBuffer() } }
    }

    internal var encryptedHandshakeBuffer: ByteBuffer = ByteBuffer()

    private var canFlushTrafficBuffer: Bool = false {
        didSet { if self.canFlushTrafficBuffer && self.encryptedTrafficBuffer.readableBytes > 0 && self.trafficKeys.opener != nil { self.decryptAndFlushTrafficBuffer() } }
    }

    internal var encryptedTrafficBuffer: ByteBuffer = ByteBuffer()

    init(initialDCID dcid: ConnectionID, scid: ConnectionID, version: Version, perspective: EndpointRole, remoteAddress: SocketAddress) {
        self.perspective = perspective
        self.scid = scid
        self.remoteAddress = remoteAddress
        // Generate Initial Key Sets
        self.initialKeys = try! version.newInitialAEAD(connectionID: dcid, perspective: perspective)
        self.handshakeKeys = PacketProtector(epoch: .Handshake, version: version)
        self.trafficKeys = PacketProtector(epoch: .Handshake, version: version)
    }

    public func handlerAdded(context: ChannelHandlerContext) {
        self.storedContext = context
    }

    public func handlerRemoved(context: ChannelHandlerContext) {
        self.storedContext = nil
    }

    deinit {
        self.storedContext = nil
    }

    public func channelRead(context: ChannelHandlerContext, data: NIOAny) {
        var buffer = self.unwrapInboundIn(data)

        print("PacketProtectorHandler[\(self.perspective)]::ChannelRead::Envelope: \(buffer.readableBytes) bytes")

        // Read the packets
        var packetsToProcess: [any Packet] = []
        packetLoop: while buffer.readableBytes > 0 {
            // Determine the Packet Type
            guard let firstByte = buffer.getBytes(at: buffer.readerIndex, length: 1)?.first else { break }
            // Decrypt the Packet (or buffer it if we don't have the keys yet)
            var packet: (any Packet)?
            switch PacketType(firstByte) {
                case .Initial:
                    guard let p = buffer.readEncryptedQuicInitialPacket(using: initialKeys) else {
                        fatalError("PacketProtectorHandler[\(self.perspective)]::ChannelRead::Failed to decrypt initial packet")
                    }
                    packet = p
                case .Handshake:
                    guard self.handshakeKeys.opener != nil else {
                        print("PacketProtectorHandler[\(self.perspective)]::ChannelRead::Handshake Keys Not Available Yet! Buffering Handshake Packet")
                        guard let (_, totalPacketLength) = try? buffer.getLongHeaderPacketNumberOffsetAndTotalLength() else {
                            fatalError("PacketProtectorHandler[\(self.perspective)]::ChannelRead::Failed to fetch PNO and Length for Encrypted Handshake Packet")
                        }
                        guard var encryptedPacket = buffer.readSlice(length: totalPacketLength) else {
                            fatalError("PacketProtectorHandler[\(self.perspective)]::ChannelRead::Failed to fetch PNO and Length for Encrypted Handshake Packet")
                        }
                        self.encryptedHandshakeBuffer.writeBuffer(&encryptedPacket)
                        break
                    }
                    guard let p = buffer.readEncryptedQuicHandshakePacket(using: handshakeKeys) else {
                        fatalError("PacketProtectorHandler[\(self.perspective)]::ChannelRead::Failed to decrypt handshake packet")
                    }
                    packet = p
                case .Short:
                    guard self.trafficKeys.opener != nil else {
                        print("PacketProtectorHandler[\(self.perspective)]::ChannelRead::Traffic Keys Not Available Yet! Buffering Traffic Packet")
                        self.encryptedTrafficBuffer.writeBuffer(&buffer)
                        break
                    }
                    guard let p = buffer.readEncryptedQuicTrafficPacket(dcid: scid, using: trafficKeys) else {
                        fatalError("PacketProtectorHandler[\(self.perspective)]::ChannelRead::Failed to decrypt traffic packet")
                    }
                    packet = p

                default:
                    fatalError("PacketProtectorHandler[\(self.perspective)]::ChannelRead::TODO:Handle Packet Type: \(PacketType(firstByte)!)")
            }
            if let packet {
                packetsToProcess.append(packet)
            }
        }

        // Send each packet along the pipeline
        print("PacketProtectorHandler[\(self.perspective)]::ChannelRead::We have \(packetsToProcess.count) Packets that need to be processed...")
        packetsToProcess.forEach { packet in
            print("PacketProtectorHandler[\(self.perspective)]::ChannelRead::Packet -> \(packet)")
            context.fireChannelRead(self.wrapInboundOut(packet))
        }

        // Notify that we finished reading
        //context.fireChannelReadComplete()
    }

    public func write(context: ChannelHandlerContext, data: NIOAny, promise: EventLoopPromise<Void>?) {
        var packets = self.unwrapOutboundIn(data)

        // Check for the inclusion of InitialPackets and pad the datagram if so!
        self.padDatagramIfNecessary(packets: &packets)

        var datagramPayload = ByteBuffer()

        for packet in packets {
            guard !packet.payload.isEmpty else { print("PacketProtectorHandler::Write::Dropping Empty Outbound Packet"); continue }

            print("PacketProtectorHandler[\(self.perspective)]::Write::Encrypting Packet")
            print("PacketProtectorHandler[\(self.perspective)]::Write::\(packet)")
            guard !packet.payload.isEmpty else {
                print("PacketProtectionHandler[\(self.perspective)]::Write::Dropping Empty Packet")
                return
            }
            
            do {
                let enc: (protectedHeader: [UInt8], encryptedPayload: [UInt8])
                switch PacketType(packet.header.firstByte) {
                    case .Initial:
                        enc = try (packet as! InitialPacket).seal(using: self.initialKeys)
                    case .Handshake:
                        enc = try (packet as! HandshakePacket).seal(using: self.handshakeKeys)
                    case .Short:
                        enc = try (packet as! ShortPacket).seal(using: self.trafficKeys)
                    default:
                        context.fireErrorCaught(Errors.InvalidPacket)
                        fatalError("PacketProtectorhandler[\(self.perspective)]::Write::Handle Packet Type \(PacketType(packet.header.firstByte)!)")
                }
                datagramPayload.writeBytes(enc.protectedHeader)
                datagramPayload.writeBytes(enc.encryptedPayload)
            } catch {
                fatalError("PacketProtectorhandler[\(self.perspective)]::Failed to encrypt packet `\(error)`")
=======
        var packets = self.unwrapOutboundIn(data)

        // Check for the inclusion of InitialPackets and pad the datagram if so!
        self.padDatagramIfNecessary(packets: &packets)

        var datagramPayload = ByteBuffer()

        for packet in packets {
            guard !packet.payload.isEmpty else { print("PacketProtectorHandler::Write::Dropping Empty Outbound Packet"); continue }

            print("PacketProtectorHandler[\(self.perspective)]::Write::Encrypting Packet")
            print("PacketProtectorHandler[\(self.perspective)]::Write::\(packet)")
            guard !packet.payload.isEmpty else {
                print("PacketProtectionHandler[\(self.perspective)]::Write::Dropping Empty Packet")
                return
            }

            do {
                let enc: (protectedHeader: [UInt8], encryptedPayload: [UInt8])
                switch PacketType(packet.header.firstByte) {
                    case .Initial:
                        enc = try (packet as! InitialPacket).seal(using: self.initialKeys)
                    case .Handshake:
                        enc = try (packet as! HandshakePacket).seal(using: self.handshakeKeys)
                    case .Short:
                        var short = packet as! ShortPacket
                        short.header.setKeyPhaseBit(self.trafficKeys.currentKeyPhase)
                        enc = try (short).seal(using: self.trafficKeys.currentKeys)
                    default:
                        context.fireErrorCaught(Errors.InvalidPacket)
                        fatalError("PacketProtectorhandler[\(self.perspective)]::Write::Handle Packet Type \(PacketType(packet.header.firstByte)!)")
                }
                datagramPayload.writeBytes(enc.protectedHeader)
                datagramPayload.writeBytes(enc.encryptedPayload)
            } catch {
                fatalError("PacketProtectorhandler[\(self.perspective)]::Failed to encrypt packet `\(error)`")
            }
        }

        guard datagramPayload.readableBytes > 0 else {
            promise?.succeed()
            return
        }

        print("PacketProtectorHandler[\(self.perspective)]::Write::Sending Datagram")
        print("PacketProtectorHandler[\(self.perspective)]::Write::\(datagramPayload.readableBytes) bytes")
        context.writeAndFlush(self.wrapOutboundOut(datagramPayload), promise: promise)
    }

    // This function should be called by our StateHandler
    public func installHandshakeKeys(secret: [UInt8], for mode: EndpointRole, cipherSuite: CipherSuite = .AESGCM128_SHA256) {
        // Given the handshake secret generate the necessary keys for Handshake Packet Protection
        print("PacketProtectorHandler[\(self.perspective)]::InstallHandshakeKeys:: 🔐 Generating and Installing \(mode) Key Set for Handshake Packet Protection 🔐")
        print("PacketProtectorHandler[\(self.perspective)]::InstallHandshakeKeys::Using Secret: \(secret.hexString)")

        // Install the keys
        do {
            try self.handshakeKeys.installKeySet(suite: cipherSuite, secret: secret, for: mode, ourPerspective: self.perspective)
            if self.canFlushHandshakeBuffer && mode != self.perspective {
                print("PacketProtectorHandler[\(self.perspective)]::InstallHandshakeKeys::Attempting to Read Buffered Handshake Packets...")
                self.decryptAndFlushHandshakeBuffer()
            }
        } catch {
            print("PacketProtectorHandler[\(self.perspective)]::Error Caught::\(error)")
            self.storedContext.fireErrorCaught(error)
        }
    }

    // This function should be called by our StateHandler
    public func installTrafficKeys(secret: [UInt8], for mode: EndpointRole, cipherSuite: CipherSuite = .ChaChaPoly_SHA256) {
        // Given the traffic secret generate the necessary keys for Traffic Packet Protection
        print("PacketProtectorHandler[\(self.perspective)]::InstallTrafficKeys:: 🔐 Generating and Installing \(mode) Key Set for Traffic Packet Protection 🔐")
        print("PacketProtectorHandler[\(self.perspective)]::InstallTrafficKeys::Using Secret: \(secret.hexString)")

        // Install the keys
        do {
            try self.trafficKeys.installKeySet(suite: cipherSuite, secret: secret, for: mode, ourPerspective: self.perspective)
            print(self.trafficKeys)
            print(self.trafficKeys.currentKeys)
            if self.canFlushTrafficBuffer && mode != self.perspective {
                print("PacketProtectorHandler[\(self.perspective)]::InstallTrafficKeys::Attempting to Read Buffered Traffic Packets...")
                self.decryptAndFlushTrafficBuffer()
            }
        } catch {
            print("PacketProtectorHandler[\(self.perspective)]::Error Caught::\(error)")
            self.storedContext.fireErrorCaught(error)
        }
    }

    public func allowHandshakeFlush() {
        guard self.canFlushHandshakeBuffer == false else { return }
        self.canFlushHandshakeBuffer = true
    }

    public func allowTrafficFlush() {
        guard self.canFlushTrafficBuffer == false else { return }
        self.canFlushTrafficBuffer = true
    }

    public func dropInitialKeys() {
        self.initialKeys.dropKeys()
    }

    public func dropHandshakeKeys() {
        self.handshakeKeys.dropKeys()
    }

    public func dropTrafficKeysForPreviousPhase() {
        self.trafficKeys.dropKeysForPreviousPhase()
    }

    public func initiateKeyUpdate(at pn: UInt64) {
        do {
            try self.trafficKeys.updateKeys()
            self.storedContext.fireUserInboundEventTriggered(ConnectionChannelEvent.KeyUpdateInitiated(packetNumber: pn, initiator: self.perspective))
        } catch {
            print("PacketProtectorHandler[\(self.perspective)]::Failed to Initiate Key Update -> \(error)")
        }
    }

    private func updateVersion() throws {
        guard case .versionNegotiation(let vnState) = self.state.state else { print("Can't update Version from state `\(self.state.state)`"); throw Errors.UnsupportedVersion }
        guard let negotiatedVersion = vnState.negotiatedVersion else { print("Failed to determine negotiated version"); throw Errors.UnsupportedVersion }
        print("PacketProtectorHandler[\(self.perspective)]::Attempting to update to Version: \(negotiatedVersion)")
        self.version = negotiatedVersion
        self.initialKeys = try negotiatedVersion.newInitialAEAD(connectionID: self.originalDCID, perspective: self.perspective)
        self.handshakeKeys = PacketProtector(epoch: .Handshake, version: negotiatedVersion)
        self.trafficKeys = TrafficKeyRing(version: negotiatedVersion)
        try self.state.doneUpdatingVersion()
    }

    private func decryptAndFlushHandshakeBuffer() {
        print("PacketProtectorHandler[\(self.perspective)]::DecryptAndFlushHandshakeBuffer")
        while self.encryptedHandshakeBuffer.readableBytes > 0 {
            guard let packet = encryptedHandshakeBuffer.readEncryptedQuicHandshakePacket(using: self.handshakeKeys) else {
                print("PacketProtectorHandler[\(self.perspective)]::DecryptAndFlushHandshakeBuffer::Failed to Decrypt Buffered Handshake Packet")
                self.storedContext.fireErrorCaught(Errors.InvalidPacket)
                break
            }
            print("PacketProtectorHandler[\(self.perspective)]::DecryptAndFlushHandshakeBuffer::Flushing Buffer Handshake Packet")
            self.storedContext.fireChannelRead(self.wrapInboundOut(packet))
        }
    }

    private func decryptAndFlushTrafficBuffer() {
        print("PacketProtectorHandler[\(self.perspective)]::DecryptAndFlushTrafficBuffer")
        while self.encryptedTrafficBuffer.readableBytes > 0 {
            guard let packet = encryptedTrafficBuffer.readEncryptedQuicTrafficPacket(dcid: self.scid, using: self.trafficKeys.currentKeys) else {
                print("PacketProtectorHandler[\(self.perspective)]::DecryptAndFlushTrafficBuffer::Failed to Decrypt Buffered Traffic Packet")
                self.storedContext.fireErrorCaught(Errors.InvalidPacket)
                break
            }
            print("PacketProtectorHandler[\(self.perspective)]::DecryptAndFlushTrafficBuffer::Flushing Buffer Traffic Packet")
            self.storedContext.fireChannelRead(self.wrapInboundOut(packet))
        }
    }

    private func padDatagramIfNecessary(packets: inout [any Packet]) {
        // If the outbound datagram includes an InitialPacket, it needs to be padded to at least 1200 bytes
        if let initialPacketIndex = packets.firstIndex(where: { $0 as? InitialPacket != nil }) {
            guard var initialPacket = packets[initialPacketIndex] as? InitialPacket else { fatalError("PacketProtectorHandler[\(self.perspective)]::PadDatagramIfNecessary::InitialPacket turned out to not be an initial packet...") }
            // Get the total estimated bytes for all the packets
            var estimatedLength = 0
            for packet in packets {
                estimatedLength += packet.headerBytes.count + packet.serializedPayload.count + 16
            }

            guard estimatedLength < 1248 else { print("PacketProtectorHandler[\(self.perspective)]::PadDatagramIfNecessary::Warning::Packet payload exceeds 1248 bytes"); return }

            // Construct our Padding Frame of appropriate length
            let padding = Frames.Padding(length: 1248 - estimatedLength)

            // Inject the padding into our initial packet so it gets encrypted
            initialPacket.payload.insert(padding, at: 0)
            print("PacketProtectorHandler[\(self.perspective)]::PadDatagramIfNecessary::Adding \(1248 - estimatedLength) bytes of padding to our initial packet")

            // Update the packet in our packet array
            packets[initialPacketIndex] = initialPacket
        }

        // TODO: Check if short packet is long enough...
    }
}

extension PacketProtectorHandler {
    /// Traffic Key Ring
    /// Attempts to handle
    /// https://datatracker.ietf.org/doc/html/rfc9001#section-6
    struct TrafficKeyRing {
        var currentKeyPhase: KeyPhase
        private(set) var cumulativePhase: UInt64 = 0
        private var trafficKeysPhase0: PacketProtector
        private var trafficKeysPhase1: PacketProtector

        init(version: Version) {
            self.currentKeyPhase = .not
            self.trafficKeysPhase0 = PacketProtector(epoch: .Application, version: version)
            self.trafficKeysPhase1 = PacketProtector(epoch: .Application, version: version)
        }

        var currentKeys: PacketProtector {
            self.keysFor(self.currentKeyPhase)
        }

        func keysFor(_ kp: KeyPhase) -> PacketProtector {
            switch kp {
                case .not:
                    return self.trafficKeysPhase0
                case .yes:
                    return self.trafficKeysPhase1
            }
        }

        mutating func installKeySet(suite: CipherSuite, secret: [UInt8], for mode: EndpointRole, ourPerspective: EndpointRole) throws {
            guard self.trafficKeysPhase1.opener == nil && self.trafficKeysPhase1.sealer == nil else { print("Can't install KeySets after Key Ring initialization. Use updateKeys() instead."); throw Errors.Crypto(0) }
            try self.trafficKeysPhase0.installKeySet(suite: suite, secret: secret, for: mode, ourPerspective: ourPerspective)
        }

        /// This method uses the existing keys to prepare a new set of traffic keys beloging to the new Key Phase.
        /// This method will throw if the keys from the previous phase haven't been dropped yet.
        /// Upon generating a new key set for the next key phase, this method will toggle our current traffic key phase and begin using the new keys.
        mutating func updateKeys() throws {
            switch self.currentKeyPhase {
                case .not:
                    guard self.trafficKeysPhase1.opener == nil && self.trafficKeysPhase1.sealer == nil else { throw Errors.Crypto(0) }
                    guard self.trafficKeysPhase0.opener != nil && self.trafficKeysPhase0.sealer != nil else { throw Errors.Crypto(0) }
                    try self.trafficKeysPhase1.updateKeys(using: self.trafficKeysPhase0)
                case .yes:
                    guard self.trafficKeysPhase0.opener == nil && self.trafficKeysPhase0.sealer == nil else { throw Errors.Crypto(0) }
                    guard self.trafficKeysPhase1.opener != nil && self.trafficKeysPhase1.sealer != nil else { throw Errors.Crypto(0) }
                    try self.trafficKeysPhase0.updateKeys(using: self.trafficKeysPhase1)
>>>>>>> 16a53099
            }
            self.currentKeyPhase.toggle()
            self.cumulativePhase += 1
        }
        
        guard datagramPayload.readableBytes > 0 else {
            promise?.succeed()
            return
        }

<<<<<<< HEAD
        print("PacketProtectorHandler[\(self.perspective)]::Write::Sending Datagram")
        print("PacketProtectorHandler[\(self.perspective)]::Write::\(datagramPayload.readableBytes) bytes")
        context.writeAndFlush(self.wrapOutboundOut(datagramPayload), promise: promise)
    }

    // This function should be called by our StateHandler
    public func installHandshakeKeys(secret: [UInt8], for mode: EndpointRole, cipherSuite: CipherSuite = .AESGCM128_SHA256) {
        // Given the handshake secret generate the necessary keys for Handshake Packet Protection
        print("PacketProtectorHandler[\(self.perspective)]::InstallHandshakeKeys:: 🔐 Generating and Installing \(mode) Key Set for Handshake Packet Protection 🔐")
        print("PacketProtectorHandler[\(self.perspective)]::InstallHandshakeKeys::Using Secret: \(secret.hexString)")

        // Install the keys
        do {
            try self.handshakeKeys.installKeySet(suite: cipherSuite, secret: secret, for: mode, ourPerspective: self.perspective)
            if self.canFlushHandshakeBuffer && mode != self.perspective {
                print("PacketProtectorHandler[\(self.perspective)]::InstallHandshakeKeys::Attempting to Read Buffered Handshake Packets...")
                self.decryptAndFlushHandshakeBuffer()
=======
        public mutating func dropKeysForPreviousPhase() {
            switch self.currentKeyPhase {
                case .not:
                    self.trafficKeysPhase1.dropKeys()
                case .yes:
                    self.trafficKeysPhase0.dropKeys()
>>>>>>> 16a53099
            }
        }
    }
}

<<<<<<< HEAD
    // This function should be called by our StateHandler
    public func installTrafficKeys(secret: [UInt8], for mode: EndpointRole, cipherSuite: CipherSuite = .ChaChaPoly_SHA256) {
        // Given the traffic secret generate the necessary keys for Traffic Packet Protection
        print("PacketProtectorHandler[\(self.perspective)]::InstallTrafficKeys:: 🔐 Generating and Installing \(mode) Key Set for Traffic Packet Protection 🔐")
        print("PacketProtectorHandler[\(self.perspective)]::InstallTrafficKeys::Using Secret: \(secret.hexString)")

        // Install the keys
        do {
            try self.trafficKeys.installKeySet(suite: cipherSuite, secret: secret, for: mode, ourPerspective: self.perspective)
            if self.canFlushTrafficBuffer && mode != self.perspective {
                print("PacketProtectorHandler[\(self.perspective)]::InstallTrafficKeys::Attempting to Read Buffered Traffic Packets...")
                self.decryptAndFlushTrafficBuffer()
=======
extension PacketProtectorHandler {
    /// A State Machine that the PacketProtectorHandler can use to handle Version Negotiation
    struct StateMachine {
        private(set) var state: State

        public var isNegotiatingVersion: Bool {
            switch self.state {
                case .versionNegotiation: return true
                default: return false
>>>>>>> 16a53099
            }
        }

        enum State {
            case versionNegotiation(VersionNegotiationState)
            case active(ActiveState)
            case incompatible
        }

        struct VersionNegotiationState {
            let versions: [Version]
            var negotiatedVersion: Version? = nil

            mutating func negotiatedVersion(_ version: Version) throws {
                guard self.versions.contains(version) else { print("Chosen Version is not a supported Version"); throw Errors.UnsupportedVersion }
                guard self.negotiatedVersion == nil else { print("A version has already been negotiated"); throw Errors.UnsupportedVersion }
                self.negotiatedVersion = version
            }
        }

        struct ActiveState {
            let version: Version

<<<<<<< HEAD
    private func decryptAndFlushHandshakeBuffer() {
        print("PacketProtectorHandler[\(self.perspective)]::DecryptAndFlushHandshakeBuffer")
        while self.encryptedHandshakeBuffer.readableBytes > 0 {
            guard let packet = encryptedHandshakeBuffer.readEncryptedQuicHandshakePacket(using: self.handshakeKeys) else {
                print("PacketProtectorHandler[\(self.perspective)]::DecryptAndFlushHandshakeBuffer::Failed to Decrypt Buffered Handshake Packet")
                self.storedContext.fireErrorCaught(Errors.InvalidPacket)
                break
            }
            print("PacketProtectorHandler[\(self.perspective)]::DecryptAndFlushHandshakeBuffer::Flushing Buffer Handshake Packet")
            self.storedContext.fireChannelRead(self.wrapInboundOut(packet))
=======
            init(previous: VersionNegotiationState) {
                guard let negotiatedVersion = previous.negotiatedVersion else { fatalError("Can't enter Active State without a negotiated Version") }
                self.version = negotiatedVersion
            }
>>>>>>> 16a53099
        }

<<<<<<< HEAD
    private func decryptAndFlushTrafficBuffer() {
        print("PacketProtectorHandler[\(self.perspective)]::DecryptAndFlushTrafficBuffer")
        while self.encryptedTrafficBuffer.readableBytes > 0 {
            guard let packet = encryptedTrafficBuffer.readEncryptedQuicTrafficPacket(dcid: self.scid, using: self.trafficKeys) else {
                print("PacketProtectorHandler[\(self.perspective)]::DecryptAndFlushTrafficBuffer::Failed to Decrypt Buffered Traffic Packet")
                self.storedContext.fireErrorCaught(Errors.InvalidPacket)
                break
            }
            print("PacketProtectorHandler[\(self.perspective)]::DecryptAndFlushTrafficBuffer::Flushing Buffer Traffic Packet")
            self.storedContext.fireChannelRead(self.wrapInboundOut(packet))
=======
        init(supportedVersions: [Version]) {
            self.state = .versionNegotiation(VersionNegotiationState(versions: supportedVersions))
>>>>>>> 16a53099
        }

<<<<<<< HEAD
    private func padDatagramIfNecessary(packets: inout [any Packet]) {
        // If the outbound datagram includes an InitialPacket, it needs to be padded to at least 1200 bytes
        if let initialPacketIndex = packets.firstIndex(where: { $0 as? InitialPacket != nil }) {
            guard var initialPacket = packets[initialPacketIndex] as? InitialPacket else { fatalError("PacketProtectorHandler[\(self.perspective)]::PadDatagramIfNecessary::InitialPacket turned out to not be an initial packet...") }
            // Get the total estimated bytes for all the packets
            var estimatedLength = 0
            for packet in packets {
                estimatedLength += packet.headerBytes.count + packet.serializedPayload.count + 16
            }

            guard estimatedLength < 1248 else { print("PacketProtectorHandler[\(self.perspective)]::PadDatagramIfNecessary::Warning::Packet payload exceeds 1248 bytes"); return }
=======
        init(negotiatiedVersion: Version) {
            self.state = .active(ActiveState(previous: VersionNegotiationState(versions: [], negotiatedVersion: negotiatiedVersion)))
        }

        public mutating func acceptedVersion() throws {
            switch self.state {
                case .versionNegotiation(var vnState):
                    guard let acceptedVersion = vnState.versions.first else { throw Errors.UnsupportedVersion }
                    try vnState.negotiatedVersion(acceptedVersion)
                    self.state = .active(ActiveState(previous: vnState))
                    print("Accepted Active Version: \(acceptedVersion)")
                case .active, .incompatible:
                    throw Errors.UnsupportedVersion
            }
        }
>>>>>>> 16a53099

        public mutating func processVersionNegotiationPacket(_ vnPacket: VersionNegotiationPacket) throws {
            switch self.state {
                case .versionNegotiation(var vnState):
                    var match: Version?
                    for desiredVersion in vnState.versions {
                        if vnPacket.versions.contains(desiredVersion) {
                            // We've found a Version that we both agree with...
                            print("Selecting Version: \(desiredVersion)")
                            match = desiredVersion
                            break
                        }
                    }

<<<<<<< HEAD
            // Inject the padding into our initial packet so it gets encrypted
            initialPacket.payload.insert(padding, at: 0)
            print("PacketProtectorHandler[\(self.perspective)]::PadDatagramIfNecessary::Adding \(1248 - estimatedLength) bytes of padding to our initial packet")
=======
                    if let match = match {
                        try vnState.negotiatedVersion(match)
                        self.state = .versionNegotiation(vnState)
                        print("Negotiated Version: \(match)")
                    } else {
                        print("No Supported Version Overlap with Server. Entering State -> Incompatible")
                        self.state = .incompatible
                    }
>>>>>>> 16a53099

                case .active, .incompatible:
                    throw Errors.UnsupportedVersion
            }
        }

        public mutating func doneUpdatingVersion() throws {
            switch self.state {
                case .versionNegotiation(let vnState):
                    self.state = .active(ActiveState(previous: vnState))
                default:
                    throw Errors.UnsupportedVersion
            }
        }
    }
}<|MERGE_RESOLUTION|>--- conflicted
+++ resolved
@@ -19,13 +19,6 @@
     public typealias InboundOut = ByteBuffer
     public typealias OutboundIn = ByteBuffer
     public typealias OutboundOut = AddressedEnvelope<ByteBuffer>
-<<<<<<< HEAD
-    
-    private let remoteAddress: SocketAddress
-    
-    init(remoteAddress: SocketAddress) {
-        self.remoteAddress = remoteAddress
-=======
 
     private let remoteAddress: SocketAddress
 
@@ -91,14 +84,17 @@
 
     public func handlerAdded(context: ChannelHandlerContext) {
         self.storedContext = context
->>>>>>> 16a53099
-    }
-    
+    }
+
+    public func handlerRemoved(context: ChannelHandlerContext) {
+        self.storedContext = nil
+    }
+
+    deinit {
+        self.storedContext = nil
+    }
+
     public func channelRead(context: ChannelHandlerContext, data: NIOAny) {
-<<<<<<< HEAD
-        let datagram = self.unwrapInboundIn(data)
-        context.fireChannelRead(self.wrapInboundOut(datagram.data))
-=======
         var buffer = self.unwrapInboundIn(data)
 
         if self.state.isNegotiatingVersion {
@@ -196,167 +192,9 @@
 
         // Notify that we finished reading
         //context.fireChannelReadComplete()
->>>>>>> 16a53099
-    }
-    
+    }
+
     public func write(context: ChannelHandlerContext, data: NIOAny, promise: EventLoopPromise<Void>?) {
-<<<<<<< HEAD
-        let buffer = self.unwrapOutboundIn(data)
-        context.write(self.wrapOutboundOut(AddressedEnvelope(remoteAddress: self.remoteAddress, data: buffer)), promise: promise)
-    }
-}
-
-/// The only difference between this Handler and PacketProtectorHandler is that it opperates on ByteBuffers instead of AddressedEnvelopes
-final class PacketProtectorHandler: ChannelDuplexHandler {
-    public typealias InboundIn = ByteBuffer
-    public typealias InboundOut = Packet
-    public typealias OutboundIn = [any Packet] // This is an array, so we can explicitly coallese packets within a datagram
-    public typealias OutboundOut = ByteBuffer
-
-    private let perspective: EndpointRole
-    private let scid: ConnectionID
-
-    internal var initialKeys: PacketProtector
-    internal var handshakeKeys: PacketProtector
-    internal var trafficKeys: PacketProtector
-    private var storedContext: ChannelHandlerContext!
-
-    private let remoteAddress: SocketAddress
-
-    private var canFlushHandshakeBuffer: Bool = false {
-        didSet { if self.canFlushHandshakeBuffer && self.encryptedHandshakeBuffer.readableBytes > 0 && self.handshakeKeys.opener != nil { self.decryptAndFlushHandshakeBuffer() } }
-    }
-
-    internal var encryptedHandshakeBuffer: ByteBuffer = ByteBuffer()
-
-    private var canFlushTrafficBuffer: Bool = false {
-        didSet { if self.canFlushTrafficBuffer && self.encryptedTrafficBuffer.readableBytes > 0 && self.trafficKeys.opener != nil { self.decryptAndFlushTrafficBuffer() } }
-    }
-
-    internal var encryptedTrafficBuffer: ByteBuffer = ByteBuffer()
-
-    init(initialDCID dcid: ConnectionID, scid: ConnectionID, version: Version, perspective: EndpointRole, remoteAddress: SocketAddress) {
-        self.perspective = perspective
-        self.scid = scid
-        self.remoteAddress = remoteAddress
-        // Generate Initial Key Sets
-        self.initialKeys = try! version.newInitialAEAD(connectionID: dcid, perspective: perspective)
-        self.handshakeKeys = PacketProtector(epoch: .Handshake, version: version)
-        self.trafficKeys = PacketProtector(epoch: .Handshake, version: version)
-    }
-
-    public func handlerAdded(context: ChannelHandlerContext) {
-        self.storedContext = context
-    }
-
-    public func handlerRemoved(context: ChannelHandlerContext) {
-        self.storedContext = nil
-    }
-
-    deinit {
-        self.storedContext = nil
-    }
-
-    public func channelRead(context: ChannelHandlerContext, data: NIOAny) {
-        var buffer = self.unwrapInboundIn(data)
-
-        print("PacketProtectorHandler[\(self.perspective)]::ChannelRead::Envelope: \(buffer.readableBytes) bytes")
-
-        // Read the packets
-        var packetsToProcess: [any Packet] = []
-        packetLoop: while buffer.readableBytes > 0 {
-            // Determine the Packet Type
-            guard let firstByte = buffer.getBytes(at: buffer.readerIndex, length: 1)?.first else { break }
-            // Decrypt the Packet (or buffer it if we don't have the keys yet)
-            var packet: (any Packet)?
-            switch PacketType(firstByte) {
-                case .Initial:
-                    guard let p = buffer.readEncryptedQuicInitialPacket(using: initialKeys) else {
-                        fatalError("PacketProtectorHandler[\(self.perspective)]::ChannelRead::Failed to decrypt initial packet")
-                    }
-                    packet = p
-                case .Handshake:
-                    guard self.handshakeKeys.opener != nil else {
-                        print("PacketProtectorHandler[\(self.perspective)]::ChannelRead::Handshake Keys Not Available Yet! Buffering Handshake Packet")
-                        guard let (_, totalPacketLength) = try? buffer.getLongHeaderPacketNumberOffsetAndTotalLength() else {
-                            fatalError("PacketProtectorHandler[\(self.perspective)]::ChannelRead::Failed to fetch PNO and Length for Encrypted Handshake Packet")
-                        }
-                        guard var encryptedPacket = buffer.readSlice(length: totalPacketLength) else {
-                            fatalError("PacketProtectorHandler[\(self.perspective)]::ChannelRead::Failed to fetch PNO and Length for Encrypted Handshake Packet")
-                        }
-                        self.encryptedHandshakeBuffer.writeBuffer(&encryptedPacket)
-                        break
-                    }
-                    guard let p = buffer.readEncryptedQuicHandshakePacket(using: handshakeKeys) else {
-                        fatalError("PacketProtectorHandler[\(self.perspective)]::ChannelRead::Failed to decrypt handshake packet")
-                    }
-                    packet = p
-                case .Short:
-                    guard self.trafficKeys.opener != nil else {
-                        print("PacketProtectorHandler[\(self.perspective)]::ChannelRead::Traffic Keys Not Available Yet! Buffering Traffic Packet")
-                        self.encryptedTrafficBuffer.writeBuffer(&buffer)
-                        break
-                    }
-                    guard let p = buffer.readEncryptedQuicTrafficPacket(dcid: scid, using: trafficKeys) else {
-                        fatalError("PacketProtectorHandler[\(self.perspective)]::ChannelRead::Failed to decrypt traffic packet")
-                    }
-                    packet = p
-
-                default:
-                    fatalError("PacketProtectorHandler[\(self.perspective)]::ChannelRead::TODO:Handle Packet Type: \(PacketType(firstByte)!)")
-            }
-            if let packet {
-                packetsToProcess.append(packet)
-            }
-        }
-
-        // Send each packet along the pipeline
-        print("PacketProtectorHandler[\(self.perspective)]::ChannelRead::We have \(packetsToProcess.count) Packets that need to be processed...")
-        packetsToProcess.forEach { packet in
-            print("PacketProtectorHandler[\(self.perspective)]::ChannelRead::Packet -> \(packet)")
-            context.fireChannelRead(self.wrapInboundOut(packet))
-        }
-
-        // Notify that we finished reading
-        //context.fireChannelReadComplete()
-    }
-
-    public func write(context: ChannelHandlerContext, data: NIOAny, promise: EventLoopPromise<Void>?) {
-        var packets = self.unwrapOutboundIn(data)
-
-        // Check for the inclusion of InitialPackets and pad the datagram if so!
-        self.padDatagramIfNecessary(packets: &packets)
-
-        var datagramPayload = ByteBuffer()
-
-        for packet in packets {
-            guard !packet.payload.isEmpty else { print("PacketProtectorHandler::Write::Dropping Empty Outbound Packet"); continue }
-
-            print("PacketProtectorHandler[\(self.perspective)]::Write::Encrypting Packet")
-            print("PacketProtectorHandler[\(self.perspective)]::Write::\(packet)")
-            guard !packet.payload.isEmpty else {
-                print("PacketProtectionHandler[\(self.perspective)]::Write::Dropping Empty Packet")
-                return
-            }
-            
-            do {
-                let enc: (protectedHeader: [UInt8], encryptedPayload: [UInt8])
-                switch PacketType(packet.header.firstByte) {
-                    case .Initial:
-                        enc = try (packet as! InitialPacket).seal(using: self.initialKeys)
-                    case .Handshake:
-                        enc = try (packet as! HandshakePacket).seal(using: self.handshakeKeys)
-                    case .Short:
-                        enc = try (packet as! ShortPacket).seal(using: self.trafficKeys)
-                    default:
-                        context.fireErrorCaught(Errors.InvalidPacket)
-                        fatalError("PacketProtectorhandler[\(self.perspective)]::Write::Handle Packet Type \(PacketType(packet.header.firstByte)!)")
-                }
-                datagramPayload.writeBytes(enc.protectedHeader)
-                datagramPayload.writeBytes(enc.encryptedPayload)
-            } catch {
-                fatalError("PacketProtectorhandler[\(self.perspective)]::Failed to encrypt packet `\(error)`")
-=======
         var packets = self.unwrapOutboundIn(data)
 
         // Check for the inclusion of InitialPackets and pad the datagram if so!
@@ -588,62 +426,22 @@
                     guard self.trafficKeysPhase0.opener == nil && self.trafficKeysPhase0.sealer == nil else { throw Errors.Crypto(0) }
                     guard self.trafficKeysPhase1.opener != nil && self.trafficKeysPhase1.sealer != nil else { throw Errors.Crypto(0) }
                     try self.trafficKeysPhase0.updateKeys(using: self.trafficKeysPhase1)
->>>>>>> 16a53099
             }
             self.currentKeyPhase.toggle()
             self.cumulativePhase += 1
         }
-        
-        guard datagramPayload.readableBytes > 0 else {
-            promise?.succeed()
-            return
-        }
-
-<<<<<<< HEAD
-        print("PacketProtectorHandler[\(self.perspective)]::Write::Sending Datagram")
-        print("PacketProtectorHandler[\(self.perspective)]::Write::\(datagramPayload.readableBytes) bytes")
-        context.writeAndFlush(self.wrapOutboundOut(datagramPayload), promise: promise)
-    }
-
-    // This function should be called by our StateHandler
-    public func installHandshakeKeys(secret: [UInt8], for mode: EndpointRole, cipherSuite: CipherSuite = .AESGCM128_SHA256) {
-        // Given the handshake secret generate the necessary keys for Handshake Packet Protection
-        print("PacketProtectorHandler[\(self.perspective)]::InstallHandshakeKeys:: 🔐 Generating and Installing \(mode) Key Set for Handshake Packet Protection 🔐")
-        print("PacketProtectorHandler[\(self.perspective)]::InstallHandshakeKeys::Using Secret: \(secret.hexString)")
-
-        // Install the keys
-        do {
-            try self.handshakeKeys.installKeySet(suite: cipherSuite, secret: secret, for: mode, ourPerspective: self.perspective)
-            if self.canFlushHandshakeBuffer && mode != self.perspective {
-                print("PacketProtectorHandler[\(self.perspective)]::InstallHandshakeKeys::Attempting to Read Buffered Handshake Packets...")
-                self.decryptAndFlushHandshakeBuffer()
-=======
+
         public mutating func dropKeysForPreviousPhase() {
             switch self.currentKeyPhase {
                 case .not:
                     self.trafficKeysPhase1.dropKeys()
                 case .yes:
                     self.trafficKeysPhase0.dropKeys()
->>>>>>> 16a53099
             }
         }
     }
 }
 
-<<<<<<< HEAD
-    // This function should be called by our StateHandler
-    public func installTrafficKeys(secret: [UInt8], for mode: EndpointRole, cipherSuite: CipherSuite = .ChaChaPoly_SHA256) {
-        // Given the traffic secret generate the necessary keys for Traffic Packet Protection
-        print("PacketProtectorHandler[\(self.perspective)]::InstallTrafficKeys:: 🔐 Generating and Installing \(mode) Key Set for Traffic Packet Protection 🔐")
-        print("PacketProtectorHandler[\(self.perspective)]::InstallTrafficKeys::Using Secret: \(secret.hexString)")
-
-        // Install the keys
-        do {
-            try self.trafficKeys.installKeySet(suite: cipherSuite, secret: secret, for: mode, ourPerspective: self.perspective)
-            if self.canFlushTrafficBuffer && mode != self.perspective {
-                print("PacketProtectorHandler[\(self.perspective)]::InstallTrafficKeys::Attempting to Read Buffered Traffic Packets...")
-                self.decryptAndFlushTrafficBuffer()
-=======
 extension PacketProtectorHandler {
     /// A State Machine that the PacketProtectorHandler can use to handle Version Negotiation
     struct StateMachine {
@@ -653,7 +451,6 @@
             switch self.state {
                 case .versionNegotiation: return true
                 default: return false
->>>>>>> 16a53099
             }
         }
 
@@ -677,55 +474,16 @@
         struct ActiveState {
             let version: Version
 
-<<<<<<< HEAD
-    private func decryptAndFlushHandshakeBuffer() {
-        print("PacketProtectorHandler[\(self.perspective)]::DecryptAndFlushHandshakeBuffer")
-        while self.encryptedHandshakeBuffer.readableBytes > 0 {
-            guard let packet = encryptedHandshakeBuffer.readEncryptedQuicHandshakePacket(using: self.handshakeKeys) else {
-                print("PacketProtectorHandler[\(self.perspective)]::DecryptAndFlushHandshakeBuffer::Failed to Decrypt Buffered Handshake Packet")
-                self.storedContext.fireErrorCaught(Errors.InvalidPacket)
-                break
-            }
-            print("PacketProtectorHandler[\(self.perspective)]::DecryptAndFlushHandshakeBuffer::Flushing Buffer Handshake Packet")
-            self.storedContext.fireChannelRead(self.wrapInboundOut(packet))
-=======
             init(previous: VersionNegotiationState) {
                 guard let negotiatedVersion = previous.negotiatedVersion else { fatalError("Can't enter Active State without a negotiated Version") }
                 self.version = negotiatedVersion
             }
->>>>>>> 16a53099
-        }
-
-<<<<<<< HEAD
-    private func decryptAndFlushTrafficBuffer() {
-        print("PacketProtectorHandler[\(self.perspective)]::DecryptAndFlushTrafficBuffer")
-        while self.encryptedTrafficBuffer.readableBytes > 0 {
-            guard let packet = encryptedTrafficBuffer.readEncryptedQuicTrafficPacket(dcid: self.scid, using: self.trafficKeys) else {
-                print("PacketProtectorHandler[\(self.perspective)]::DecryptAndFlushTrafficBuffer::Failed to Decrypt Buffered Traffic Packet")
-                self.storedContext.fireErrorCaught(Errors.InvalidPacket)
-                break
-            }
-            print("PacketProtectorHandler[\(self.perspective)]::DecryptAndFlushTrafficBuffer::Flushing Buffer Traffic Packet")
-            self.storedContext.fireChannelRead(self.wrapInboundOut(packet))
-=======
+        }
+
         init(supportedVersions: [Version]) {
             self.state = .versionNegotiation(VersionNegotiationState(versions: supportedVersions))
->>>>>>> 16a53099
-        }
-
-<<<<<<< HEAD
-    private func padDatagramIfNecessary(packets: inout [any Packet]) {
-        // If the outbound datagram includes an InitialPacket, it needs to be padded to at least 1200 bytes
-        if let initialPacketIndex = packets.firstIndex(where: { $0 as? InitialPacket != nil }) {
-            guard var initialPacket = packets[initialPacketIndex] as? InitialPacket else { fatalError("PacketProtectorHandler[\(self.perspective)]::PadDatagramIfNecessary::InitialPacket turned out to not be an initial packet...") }
-            // Get the total estimated bytes for all the packets
-            var estimatedLength = 0
-            for packet in packets {
-                estimatedLength += packet.headerBytes.count + packet.serializedPayload.count + 16
-            }
-
-            guard estimatedLength < 1248 else { print("PacketProtectorHandler[\(self.perspective)]::PadDatagramIfNecessary::Warning::Packet payload exceeds 1248 bytes"); return }
-=======
+        }
+
         init(negotiatiedVersion: Version) {
             self.state = .active(ActiveState(previous: VersionNegotiationState(versions: [], negotiatedVersion: negotiatiedVersion)))
         }
@@ -741,7 +499,6 @@
                     throw Errors.UnsupportedVersion
             }
         }
->>>>>>> 16a53099
 
         public mutating func processVersionNegotiationPacket(_ vnPacket: VersionNegotiationPacket) throws {
             switch self.state {
@@ -756,11 +513,6 @@
                         }
                     }
 
-<<<<<<< HEAD
-            // Inject the padding into our initial packet so it gets encrypted
-            initialPacket.payload.insert(padding, at: 0)
-            print("PacketProtectorHandler[\(self.perspective)]::PadDatagramIfNecessary::Adding \(1248 - estimatedLength) bytes of padding to our initial packet")
-=======
                     if let match = match {
                         try vnState.negotiatedVersion(match)
                         self.state = .versionNegotiation(vnState)
@@ -769,7 +521,6 @@
                         print("No Supported Version Overlap with Server. Entering State -> Incompatible")
                         self.state = .incompatible
                     }
->>>>>>> 16a53099
 
                 case .active, .incompatible:
                     throw Errors.UnsupportedVersion
