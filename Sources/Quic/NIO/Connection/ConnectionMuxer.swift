--- conflicted
+++ resolved
@@ -118,10 +118,6 @@
             self.connections[envelope.remoteAddress] = channel
 
             try! channel.pipeline.syncOperations.addHandlers([
-<<<<<<< HEAD
-
-=======
->>>>>>> 5523bbc4
                 QUICStateHandler(envelope.remoteAddress, perspective: .server, versions: [version], destinationID: dcid, sourceID: scid, tlsContext: self.tlsContext, idleTimeout: self.idleTimeout)
             ])
             channel.configure(initializer: self.inboundConnectionStateInitializer, userPromise: nil)
