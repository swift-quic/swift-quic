--- conflicted
+++ resolved
@@ -100,10 +100,6 @@
             guard let dcid = envelope.data.getConnectionID(at: 5) else { print("QuicConnectionMultiplexer::Failed to read DCID"); return }
             let scid: ConnectionID? = envelope.data.getConnectionID(at: 5 + dcid.lengthPrefixedBytes.count)
 
-<<<<<<< HEAD
-            // Open a new connection
-            print("QuicConnectionMultiplexer::Opening new Channel for \(envelope.remoteAddress)")
-=======
             // Ensure we support this version. Otherwise we respond with a VersionNegotiationPacket.
             guard isSupported(version: version) else {
                 print("QuicConnectionMultiplexer::Unsupported Version `\(version)`")
@@ -115,13 +111,12 @@
 
             // Everything looks good, let's open a new connection...
             print("Opening new Channel for \(envelope.remoteAddress)")
->>>>>>> 16a53099
 
             let channel = QuicConnectionChannel(allocator: self.channel.allocator, parent: self.channel, multiplexer: self, remoteAddress: envelope.remoteAddress)
             self.connections[envelope.remoteAddress] = channel
 
             try! channel.pipeline.syncOperations.addHandlers([
-                QUICStateHandler(envelope.remoteAddress, perspective: .server, version: version, destinationID: dcid, sourceID: scid, tlsContext: self.tlsContext)
+                QUICStateHandler(envelope.remoteAddress, perspective: .server, versions: [version], destinationID: dcid, sourceID: scid, tlsContext: self.tlsContext)
             ])
             channel.configure(initializer: self.inboundConnectionStateInitializer, userPromise: nil)
             channel.pipeline.fireChannelActive()
