--- conflicted
+++ resolved
@@ -179,13 +179,7 @@
         let sslClientContext = try! NIOSSLContext(configuration: configuration)
 
         // Configure our Handlers
-<<<<<<< HEAD
-        self.quicClientHandler = try! QUICStateHandler(SocketAddress(ipAddress: "127.0.0.1", port: 4242), perspective: .client, version: self.version, destinationID: self.dcid, sourceID: self.scid, tlsContext: sslClientContext)
-=======
-        self.quicClientHandler = try! QUICClientHandler(SocketAddress(ipAddress: "127.0.0.1", port: 4242), versions: [.version1], destinationID: self.dcid, sourceID: self.scid, tlsContext: sslClientContext)
-        self.clientQuiesceEventRecorder = QuiesceEventRecorder()
-        self.clientErrorHandler = ErrorEventLogger()
->>>>>>> 16a53099
+        self.quicClientHandler = try! QUICStateHandler(SocketAddress(ipAddress: "127.0.0.1", port: 4242), perspective: .client, versions: [self.version], destinationID: self.dcid, sourceID: self.scid, tlsContext: sslClientContext)
 
         // Configure Client Channel
         self.group = MultiThreadedEventLoopGroup(numberOfThreads: 1)
