--- conflicted
+++ resolved
@@ -135,11 +135,7 @@
         let sslClientContext = try! NIOSSLContext(configuration: configuration)
 
         // Client QUIC State Handler
-<<<<<<< HEAD
-        let clientHandler = try! QUICStateHandler(SocketAddress(ipAddress: "127.0.0.1", port: 0), perspective: .client, version: self.version, destinationID: self.dcid, sourceID: self.scid, tlsContext: sslClientContext)
-=======
-        let clientHandler = try! QUICClientHandler(SocketAddress(ipAddress: "127.0.0.1", port: 0), versions: [self.version], destinationID: self.dcid, sourceID: self.scid, tlsContext: sslClientContext)
->>>>>>> 16a53099
+        let clientHandler = try! QUICStateHandler(SocketAddress(ipAddress: "127.0.0.1", port: 0), perspective: .client, versions: [self.version], destinationID: self.dcid, sourceID: self.scid, tlsContext: sslClientContext)
 
         // Configure Server TLS
         var serverConfiguration = TLSConfiguration.makeServerConfiguration(
@@ -200,12 +196,6 @@
     /// Takes about 5ms to generate a Client InitialPacket
     func testHandshake() throws {
         throw XCTSkip("This integration test is skipped by default")
-<<<<<<< HEAD
-
-        // This is set to v1.2 for historical reasons, v1.3 (which will be enforced) is specified in the `tls version` within the client hello
-        XCTAssertEqual(self.clientTLSHandler.tlsVersion, NIOSSL.TLSVersion.tlsv12)
-=======
->>>>>>> 16a53099
 
         // Ensure our Client is generating an InitialPacket containing a ClientHello upon Channel Activation
         let firstClientDatagram = try backToBack.client.readOutbound(as: AddressedEnvelope<ByteBuffer>.self)
