//===----------------------------------------------------------------------===//
//
// This source file is part of the SwiftQUIC open source project
//
// Copyright (c) 2023 the SwiftQUIC project authors
// Licensed under Apache License v2.0
//
// See LICENSE.txt for license information
// See CONTRIBUTORS.txt for the list of SwiftQUIC project authors
//
// SPDX-License-Identifier: Apache-2.0
//
//===----------------------------------------------------------------------===//

import NIO
import NIOSSL
import XCTest
@testable import Quic

final class TLSClientInitialTests: XCTestCase {
    var channel: EmbeddedChannel!
    var clientInitialBytes: ByteBuffer?
    let version: Version = .version2
    var dcid: ConnectionID!
    var scid: ConnectionID!
    fileprivate var quicClientHandler: QUICStateHandler!
    fileprivate var errorHandler: ErrorEventLogger!
    fileprivate var quiesceEventRecorder: QuiesceEventRecorder!

    var expectedQuicParams: [UInt8] = []

    override func setUp() {
        var configuration = TLSConfiguration.makeClientConfiguration()
        configuration.minimumTLSVersion = .tlsv13
        configuration.maximumTLSVersion = .tlsv13
        configuration.applicationProtocols = ["h3"]
        self.scid = ConnectionID(with: try! Array(hexString: "0123456789"))
        self.dcid = ConnectionID(randomOfLength: 18)
        var params = TransportParams.default
        params.initial_source_connection_id = self.scid
        //configuration.quicParams = try! Array(params.encode(perspective: .client).readableBytesView)
        self.expectedQuicParams = try! Array(params.encode(perspective: .client).readableBytesView)

        let sslContext = try! NIOSSLContext(configuration: configuration)

        self.channel = EmbeddedChannel()
<<<<<<< HEAD
        self.quicClientHandler = try! QUICStateHandler(SocketAddress(ipAddress: "127.0.0.1", port: 0), perspective: .client, version: self.version, destinationID: self.dcid, sourceID: self.scid, tlsContext: sslContext)
        self.tlsHandler = try! NIOSSLClientHandler(context: sslContext, serverHostname: nil)
=======
        self.quicClientHandler = try! QUICClientHandler(SocketAddress(ipAddress: "127.0.0.1", port: 0), versions: [self.version], destinationID: self.dcid, sourceID: self.scid, tlsContext: sslContext)
>>>>>>> 16a53099
        self.quiesceEventRecorder = QuiesceEventRecorder()
        self.errorHandler = ErrorEventLogger()
        XCTAssertNoThrow(try self.channel.pipeline.addHandler(self.quicClientHandler).wait())
        XCTAssertNoThrow(try self.channel.pipeline.addHandler(self.errorHandler).wait())
        XCTAssertNoThrow(try self.channel.pipeline.addHandler(self.quiesceEventRecorder).wait())

        // this activates the channel
        XCTAssertNoThrow(try self.channel.connect(to: SocketAddress(ipAddress: "127.0.0.1", port: 1)).wait())
    }

    override func tearDown() {
        if let channel = self.channel {
            XCTAssertNoThrow(try channel.finish(acceptAlreadyClosed: true))
            self.channel = nil
        }
        self.clientInitialBytes = nil
        self.quicClientHandler = nil
        self.quiesceEventRecorder = nil
    }

    /// This test asserts that when we initialize a QUIC Client Channel, BoringSSL generates and write the client hello crypto frame upon channel activation.
    /// Takes about 5ms to generate a Client InitialPacket
    func testGenerateClientHello() throws {
        self.expectedQuicParams = self.quicClientHandler.ourParams
        let addressedEnvelope = try self.channel.readOutbound(as: AddressedEnvelope<ByteBuffer>.self)
        self.clientInitialBytes = addressedEnvelope?.data
        if let readableBytes = clientInitialBytes?.readableBytes, let buf = clientInitialBytes?.readBytes(length: readableBytes) {
            print(buf.hexString)

            // Attempt to decrypt it (as the server)
            let initialKeys = try version.newInitialAEAD(connectionID: self.dcid, perspective: .server)
            let decrypted = try initialKeys.open(bytes: buf, packetNumberOffset: buf.calculateLongHeaderPacketNumberOffset())

            var cryptoFrame = Array(decrypted.payload.drop(while: { $0 == 0x00 }))
            guard let clientHello = try? ClientHello(fromCryptoFrame: &cryptoFrame) else {
                return XCTFail("BoringSSL Generated an Invalid ClientHello")
            }
            XCTAssertEqual(clientHello.tlsVersion, [0x03, 0x03])
            XCTAssertEqual(clientHello.cipherSuites, [[0x13, 0x01], [0x13, 0x02], [0x13, 0x03]])

            XCTAssertEqual(clientHello.extensions.first(whereType: .supported_groups)?.value, [0x00, 0x06, 0x00, 0x1d, 0x00, 0x17, 0x00, 0x18])
            XCTAssertEqual(clientHello.extensions.first(whereType: .application_layer_protocol_negotiation)?.value, [0x00, 0x03, 0x02, 0x68, 0x33])
            XCTAssertEqual(clientHello.extensions.first(whereType: .signature_algorithms)?.value, [0x00, 0x12, 0x04, 0x03, 0x08, 0x04, 0x04, 0x01, 0x05, 0x03, 0x08, 0x05, 0x05, 0x01, 0x08, 0x06, 0x06, 0x01, 0x02, 0x01])
            XCTAssertTrue( clientHello.extensions.contains(type: .key_share))
            XCTAssertEqual(clientHello.extensions.first(whereType: .psk_key_exchange_modes)?.value, [0x01, 0x01])
            XCTAssertEqual(clientHello.extensions.first(whereType: .supported_versions)?.value, [0x02, 0x03, 0x04])
            XCTAssertEqual(clientHello.extensions.first(whereType: .quic_transport_parameters)?.value, self.expectedQuicParams)

            /// Ensure there's no additional unexpected / unconsumed data
            XCTAssertEqual(cryptoFrame.count, 0)

        } else {
            XCTFail("No Output data...")
        }

        /// Ensure there's no additional unexpected / unconsumed data
        XCTAssertEqual(self.clientInitialBytes?.readableBytes, 0)

        try self.channel.close(mode: .all).wait()
    }
}<|MERGE_RESOLUTION|>--- conflicted
+++ resolved
@@ -44,12 +44,8 @@
         let sslContext = try! NIOSSLContext(configuration: configuration)
 
         self.channel = EmbeddedChannel()
-<<<<<<< HEAD
-        self.quicClientHandler = try! QUICStateHandler(SocketAddress(ipAddress: "127.0.0.1", port: 0), perspective: .client, version: self.version, destinationID: self.dcid, sourceID: self.scid, tlsContext: sslContext)
-        self.tlsHandler = try! NIOSSLClientHandler(context: sslContext, serverHostname: nil)
-=======
-        self.quicClientHandler = try! QUICClientHandler(SocketAddress(ipAddress: "127.0.0.1", port: 0), versions: [self.version], destinationID: self.dcid, sourceID: self.scid, tlsContext: sslContext)
->>>>>>> 16a53099
+        self.quicClientHandler = try! QUICStateHandler(SocketAddress(ipAddress: "127.0.0.1", port: 0), perspective: .client, versions: [self.version], destinationID: self.dcid, sourceID: self.scid, tlsContext: sslContext)
+
         self.quiesceEventRecorder = QuiesceEventRecorder()
         self.errorHandler = ErrorEventLogger()
         XCTAssertNoThrow(try self.channel.pipeline.addHandler(self.quicClientHandler).wait())
